--- conflicted
+++ resolved
@@ -42,11 +42,7 @@
             while (iss >> objIndices[counter]) {
                 objIndices[counter] -= 1;
                 if (counter >= 9) {
-<<<<<<< HEAD
-                    engine::logWarning("OBJ", "OBJ file " + name + " is not triangulated");
-=======
                     chiraLogger::log(WARN, "OBJ", "OBJ file " + filepath + " is not triangulated");
->>>>>>> 9375e2ac
                     break;
                 } else if (counter >= 6) {
                     includeUVs = true;
