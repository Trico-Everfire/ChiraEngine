#include "mesh.h"

#include "../resource/resourceManager.h"

mesh::mesh(const std::string& provider_, const std::string& name_, const std::shared_ptr<material>& material) : abstractMetaResource(provider_, name_), model(1.0f), vertices(), indices() {
    this->materialPtr = material;
}

mesh::~mesh() {
<<<<<<< HEAD
    if (this->compiled) {
        glDeleteVertexArrays(1, &(this->vaoHandle));
        glDeleteBuffers(1, &(this->vboHandle));
        glDeleteBuffers(1, &(this->eboHandle));
    }
    this->removeIfUnused();
=======
    discardInternal();
>>>>>>> 9375e2ac
}

void mesh::compile(const nlohmann::json& properties) {
    if (properties.contains("depthFunction")) {
        this->depthFunction = mesh::getGLDepthFuncFromString(properties["properties"]["depthFunc"]);
    }
    if (properties.contains("backfaceCulling")) {
        this->backfaceCulling = properties["properties"]["backfaceCulling"];
    }
    if (properties.contains("cullType")) {
        this->cullType = mesh::getGLCullTypeFromString(properties["properties"]["cullType"]);
    }

    mesh::getMeshLoader(properties["properties"]["loader"])->loadMesh(this->provider, properties["dependencies"]["model"], &this->vertices, &this->indices);

    glGenVertexArrays(1, &(this->vaoHandle));
    glGenBuffers(1, &(this->vboHandle));
    glGenBuffers(1, &(this->eboHandle));

    glBindVertexArray(this->vaoHandle);

    glBindBuffer(GL_ARRAY_BUFFER, this->vboHandle);
    glBufferData(GL_ARRAY_BUFFER, (GLsizeiptr) (this->vertices.size() * sizeof(vertex)), &this->vertices[0], GL_STATIC_DRAW);
    glBindBuffer(GL_ELEMENT_ARRAY_BUFFER, this->eboHandle);
    glBufferData(GL_ELEMENT_ARRAY_BUFFER, (GLsizeiptr) (this->indices.size() * sizeof(unsigned int)), &this->indices[0], GL_STATIC_DRAW);

    // position attribute
    glVertexAttribPointer(0, 3, GL_FLOAT, GL_FALSE, sizeof(vertex), (void*)offsetof(vertex, pos));
    glEnableVertexAttribArray(0);
    // normal attribute
    glVertexAttribPointer(1, 3, GL_FLOAT, GL_FALSE, sizeof(vertex), (void*)offsetof(vertex, norm));
    glEnableVertexAttribArray(1);
    // color attribute
    glVertexAttribPointer(2, 3, GL_FLOAT, GL_FALSE, sizeof(vertex), (void*)offsetof(vertex, col));
    glEnableVertexAttribArray(2);
    // texture coord attribute
    glVertexAttribPointer(3, 2, GL_FLOAT, GL_FALSE, sizeof(vertex), (void*)offsetof(vertex, uvMap));
    glEnableVertexAttribArray(3);

    glBindBuffer(GL_ARRAY_BUFFER, 0);
    glBindVertexArray(0);

    this->compiled = true;
}

<<<<<<< HEAD
=======
void mesh::discardInternal() {
    if (this->compiled) {
        glDeleteVertexArrays(1, &(this->vaoHandle));
        glDeleteBuffers(1, &(this->vboHandle));
        glDeleteBuffers(1, &(this->eboHandle));
        this->compiled = false;
        this->vboHandle = this->eboHandle = this->vaoHandle = 0;
    }
}

void mesh::discard() {
    this->discardInternal();
}

>>>>>>> 9375e2ac
void mesh::render() {
    this->materialPtr->use();
    std::shared_ptr<shader> s = this->materialPtr->getShader().lock();
    s->setUniform("m", &(this->model));

    glDepthFunc(this->depthFunction);
    if (this->backfaceCulling) {
        glEnable(GL_CULL_FACE);
        glCullFace(this->cullType);
    } else {
        glDisable(GL_CULL_FACE);
    }
    glBindVertexArray(this->vaoHandle);
    glDrawElements(GL_TRIANGLES, (int) this->indices.size(), GL_UNSIGNED_INT, nullptr);
}

void mesh::addMeshLoader(const std::string& name, abstractMeshLoader* meshLoader) {
    mesh::meshLoaders[name] = std::unique_ptr<abstractMeshLoader>(meshLoader);
}

abstractMeshLoader* mesh::getMeshLoader(const std::string& name) {
    return mesh::meshLoaders[name].get();
}

int mesh::getGLDepthFuncFromString(const std::string& depthFunc) {
    if (depthFunc == "NEVER") {
        return GL_NEVER;
    } else if (depthFunc == "ALWAYS") {
        return GL_ALWAYS;
    } else if (depthFunc == "LESS") {
        return GL_LESS;
    } else if (depthFunc == "LEQUAL") {
        return GL_LEQUAL;
    } else if (depthFunc == "EQUAL") {
        return GL_EQUAL;
    } else if (depthFunc == "GEQUAL") {
        return GL_GEQUAL;
    } else if (depthFunc == "GREATER") {
        return GL_GREATER;
    } else if (depthFunc == "NOTEQUAL") {
        return GL_NOTEQUAL;
    }
    // todo: warn invalid value was passed with new logger
    return GL_LEQUAL;
}

int mesh::getGLCullTypeFromString(const std::string& cullType) {
    if (cullType == "BACK") {
        return GL_BACK;
    } else if (cullType == "FRONT") {
        return GL_FRONT;
    } else if (cullType == "FRONT_AND_BACK" || cullType == "BACK_AND_FRONT") {
        return GL_FRONT_AND_BACK;
    }
    // todo: warn invalid value was passed with new logger
    return GL_BACK;
}<|MERGE_RESOLUTION|>--- conflicted
+++ resolved
@@ -7,16 +7,13 @@
 }
 
 mesh::~mesh() {
-<<<<<<< HEAD
     if (this->compiled) {
         glDeleteVertexArrays(1, &(this->vaoHandle));
         glDeleteBuffers(1, &(this->vboHandle));
         glDeleteBuffers(1, &(this->eboHandle));
+        this->compiled = false;
+        this->vboHandle = this->eboHandle = this->vaoHandle = 0;
     }
-    this->removeIfUnused();
-=======
-    discardInternal();
->>>>>>> 9375e2ac
 }
 
 void mesh::compile(const nlohmann::json& properties) {
@@ -62,23 +59,6 @@
     this->compiled = true;
 }
 
-<<<<<<< HEAD
-=======
-void mesh::discardInternal() {
-    if (this->compiled) {
-        glDeleteVertexArrays(1, &(this->vaoHandle));
-        glDeleteBuffers(1, &(this->vboHandle));
-        glDeleteBuffers(1, &(this->eboHandle));
-        this->compiled = false;
-        this->vboHandle = this->eboHandle = this->vaoHandle = 0;
-    }
-}
-
-void mesh::discard() {
-    this->discardInternal();
-}
-
->>>>>>> 9375e2ac
 void mesh::render() {
     this->materialPtr->use();
     std::shared_ptr<shader> s = this->materialPtr->getShader().lock();
