--- conflicted
+++ resolved
@@ -1,4 +1,6 @@
 #include "texture2d.h"
+
+#include "../utility/logger.h"
 
 texture2d::texture2d(const std::string& provider_, const std::string& name_, int format, int wrapModeU, int wrapModeV, int filterMode, bool mipmaps) : texture(provider_, name_) {
     this->format = format;
@@ -28,12 +30,7 @@
             glGenerateMipmap(GL_TEXTURE_2D);
         }
     } else {
-<<<<<<< HEAD
-        // todo: use better logger in feat/wec-conversion
-        //engine::logError("Texture2D", "Texture failed to compile. Missing image data");
-=======
         chiraLogger::log(ERR, "Texture2D", "Texture failed to compile. Missing image data");
->>>>>>> 9375e2ac
     }
 }
 
