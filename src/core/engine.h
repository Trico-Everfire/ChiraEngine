#pragma once

#include "glad/gl.h"
#define GLFW_INCLUDE_NONE
#include <GLFW/glfw3.h>
#include <map>
#include <functional>
#include <vector>
#include <memory>
#include "../render/shader.h"
#include "../render/texture.h"
#include "../render/mesh.h"
#include "../input/keybind.h"
#include "../input/mousebind.h"
#include "../loader/abstractSettingsLoader.h"
#include "../render/abstractCamera.h"
#include "../script/abstractScriptProvider.h"
#include "../script/angelscriptProvider.h"
#include "../sound/abstractSoundManager.h"
#include "../ui/console.h"
#include "../utility/logger.h"
#include "../render/world.h"
#include "../render/material.h"

class keybind;
class mousebind;
class world;

class engine {
public:
    explicit engine(const std::string& configPath = "settings.json");
    void init();
    void run();
    void render();
    void stop();
    static void setBackgroundColor(float r, float g, float b, float a);
    void addKeybind(const keybind& keybind);
    std::vector<keybind>* getKeybinds();
    void addMousebind(const mousebind& mousebind);
    std::vector<mousebind>* getMousebinds();
    void addScriptProvider(const std::string& name, abstractScriptProvider* scriptProvider);
    abstractScriptProvider* getScriptProvider(const std::string& name);
    void setSoundManager(abstractSoundManager* newSoundManager);
    abstractSoundManager* getSoundManager();
    void addInitFunction(const std::function<void(engine*)>& init);
    void addRenderFunction(const std::function<void(engine*)>& render);
    void addStopFunction(const std::function<void(engine*)>& stop);
    static abstractSettingsLoader* getSettingsLoader();
    static void setSettingsLoader(abstractSettingsLoader* settingsLoader);
    world* getWorld();
    void setWorld(world* newWorld);
    void callRegisteredFunctions(const std::vector<std::function<void(engine*)>>* list);
    [[nodiscard]] const GLFWwindow* getWindow() const;
    [[nodiscard]] bool isStarted() const;
    // NOTE: only guaranteed to work after run() in a render method
    [[nodiscard]] double getDeltaTime() const;
    void captureMouse(bool capture);
    [[nodiscard]] bool isMouseCaptured() const;
    void showConsole(bool shouldShow);
    console* getConsole();
private:
    GLFWwindow* window = nullptr;
    std::vector<std::function<void(engine*)>> initFunctions{};
    std::vector<std::function<void(engine*)>> renderFunctions{};
    std::vector<std::function<void(engine*)>> stopFunctions{};
    std::map<std::string, std::unique_ptr<abstractScriptProvider>> scriptProviders{};
    std::unique_ptr<abstractSoundManager> soundManager = nullptr;
    std::vector<keybind> keybinds{};
    std::vector<mousebind> mousebinds{};
<<<<<<< HEAD
=======
    static inline std::unique_ptr<abstractSettingsLoader> settingsLoader = nullptr;
    static inline std::map<const std::string, std::unique_ptr<shader>> shaders{};
    static inline std::map<const std::string, std::unique_ptr<texture>> textures{};
    static inline std::map<const std::string, std::unique_ptr<mesh>> meshes{};
    static inline std::map<const std::string, std::unique_ptr<abstractMaterial>> materials{};
>>>>>>> 9375e2ac
    bool mouseCaptured = false;
    std::unique_ptr<world> worldPtr = nullptr;
    console consoleUI{};
    bool started = false;
    double lastTime, currentTime, lastMouseX, lastMouseY;
    static void setSettingsLoaderDefaults();
    // NOTE: PNGs must have a bit depth of 8 or less* (less not tested)
    void setIcon(const std::string& iconPath);
    static void errorCallback(int error, const char* description);
    static void framebufferSizeCallback(GLFWwindow* window, int width, int height);
    static void keyboardCallback(GLFWwindow* window, int key, int scancode, int action, int mods);
    void keyboardRepeatingCallback();
    static void mouseButtonCallback(GLFWwindow* window, int button, int action, int mods);
    void mouseButtonRepeatingCallback();
    static void mouseMovementCallback(GLFWwindow* window, double xPos, double yPos);
    static void mouseScrollCallback(GLFWwindow* window, double xPos, double yPos);
};<|MERGE_RESOLUTION|>--- conflicted
+++ resolved
@@ -67,14 +67,11 @@
     std::unique_ptr<abstractSoundManager> soundManager = nullptr;
     std::vector<keybind> keybinds{};
     std::vector<mousebind> mousebinds{};
-<<<<<<< HEAD
-=======
     static inline std::unique_ptr<abstractSettingsLoader> settingsLoader = nullptr;
     static inline std::map<const std::string, std::unique_ptr<shader>> shaders{};
     static inline std::map<const std::string, std::unique_ptr<texture>> textures{};
     static inline std::map<const std::string, std::unique_ptr<mesh>> meshes{};
     static inline std::map<const std::string, std::unique_ptr<abstractMaterial>> materials{};
->>>>>>> 9375e2ac
     bool mouseCaptured = false;
     std::unique_ptr<world> worldPtr = nullptr;
     console consoleUI{};
