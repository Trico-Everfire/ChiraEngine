#include "engine.h"

#if __has_include(<windows.h>)
#include <windows.h>
#endif

#include <iostream>

#define IMGUI_USER_CONFIG "../../src/config/imguiConfig.h"
#include "imgui.h"
#include "backends/imgui_impl_glfw.h"
#include "backends/imgui_impl_opengl3.h"
#include "../loader/jsonSettingsLoader.h"
#include "../loader/image.h"
#include "../sound/alSoundManager.h"
#include "../implementation/discordRichPresence.h"
#include "../resource/resourceManager.h"
#include "../resource/filesystemResourceProvider.h"

engine::engine(const std::string& configPath) {
#ifdef WIN32
#if DEBUG
    system(("chcp " + std::to_string(CP_UTF8) + " > nul").c_str());
#else
    FreeConsole();
#endif
#endif
<<<<<<< HEAD
    this->setSettingsLoader(new jsonSettingsLoader(configPath));
=======
    virtualFileSystem::addResourceDirectory(ENGINE_FILESYSTEM_PREFIX);
    engine::setSettingsLoader(new jsonSettingsLoader(configPath));
>>>>>>> 9375e2ac
    this->lastTime = 0;
    this->currentTime = 0;
    this->lastMouseX = -1;
    this->lastMouseY = -1;
}

void engine::errorCallback(int error, const char* description) {
#if DEBUG
    std::fprintf(stderr, "GLFW error %d: %s\n", error, description);
#endif
}

void engine::framebufferSizeCallback(GLFWwindow* window, int width, int height) {
    glViewport(0, 0, width, height);
}

void engine::keyboardCallback(GLFWwindow* window, int key, int scancode, int action, int mods) {
    auto* e = static_cast<engine*>(glfwGetWindowUserPointer(window));
    if (action == GLFW_REPEAT) return;
    for (keybind& k : *e->getKeybinds()) {
        if (k.getButton() == key && k.getAction() == action) {
            k.run(e);
        }
    }
}

void engine::keyboardRepeatingCallback() {
    for (keybind& k : this->keybinds) {
        if (glfwGetKey(this->window, k.getButton()) && k.getAction() == GLFW_REPEAT) {
            k.run(this);
        }
    }
}

void engine::mouseButtonCallback(GLFWwindow* window, int button, int action, int mods) {
    auto* e = static_cast<engine*>(glfwGetWindowUserPointer(window));
    for (keybind& k : *e->getKeybinds()) {
        if (k.getButton() == button && k.getAction() == action) {
            k.run(e);
        }
    }
}

void engine::mouseButtonRepeatingCallback() {
    for (keybind& k : this->keybinds) {
        if (k.isMouse() && (glfwGetMouseButton(this->window, k.getButton()) && k.getAction() == GLFW_REPEAT)) {
            k.run(this);
        }
    }
}

void engine::mouseMovementCallback(GLFWwindow* window, double xPos, double yPos) {
    auto* e = static_cast<engine*>(glfwGetWindowUserPointer(window));

    if (e->lastMouseX == -1) e->lastMouseX = xPos;
    if (e->lastMouseY == -1) e->lastMouseY = yPos;

    int width, height;
    glfwGetWindowSize(e->window, &width, &height);
    double xOffset = xPos - e->lastMouseX;
    double yOffset = yPos - e->lastMouseY;

    for (mousebind& bind : *e->getMousebinds()) {
        if (bind.getType() == MOVE) {
            bind.run(e, xOffset, yOffset);
        }
    }

    e->lastMouseX = xPos;
    e->lastMouseY = yPos;
}

void engine::mouseScrollCallback(GLFWwindow* window, double xPos, double yPos) {
    auto* e = static_cast<engine*>(glfwGetWindowUserPointer(window));
    for (mousebind& bind : *e->getMousebinds()) {
        if (bind.getType() == SCROLL) {
            bind.run(e, xPos, yPos);
        }
    }
}

void engine::init() {
    this->started = true;

    chiraLogger::addCallback([this](const loggerType type, const std::string& source, const std::string& message) {
        this->getConsole()->engineLoggingHook(type, source, message);
    });

    bool angelscriptEnabled = true;
    engine::getSettingsLoader()->getValue("scripting", "angelscript", &angelscriptEnabled);
    if (angelscriptEnabled) {
        this->addScriptProvider("angelscript", new angelscriptProvider{});
    }

    if (!glfwInit()) {
        chiraLogger::log(ERR, "GLFW", "GLFW not defined");
        exit(EXIT_FAILURE);
    }
    glfwSetErrorCallback(this->errorCallback);
    glfwWindowHint(GLFW_CONTEXT_VERSION_MAJOR, 3);
    glfwWindowHint(GLFW_CONTEXT_VERSION_MINOR, 3);
    glfwWindowHint(GLFW_OPENGL_PROFILE, GLFW_OPENGL_CORE_PROFILE);
#ifdef __APPLE__
    glfwWindowHint(GLFW_OPENGL_FORWARD_COMPAT, GL_TRUE);
#endif

    int windowWidth = 1600;
    engine::getSettingsLoader()->getValue("graphics", "windowWidth", &windowWidth);
    int windowHeight = 900;
    engine::getSettingsLoader()->getValue("graphics", "windowHeight", &windowHeight);
    bool fullscreen = false;
    engine::getSettingsLoader()->getValue("graphics", "fullscreen", &fullscreen);
    std::string title = "Basic Game Engine";
    engine::getSettingsLoader()->getValue("engine", "title", &title);
    this->window = glfwCreateWindow(windowWidth,
                                    windowHeight,
                                    title.c_str(),
                                    fullscreen ? glfwGetPrimaryMonitor() : nullptr,
                                    nullptr);
    if (!this->window) {
        chiraLogger::log(ERR, "GLFW", "Window creation failed");
        glfwTerminate();
        exit(EXIT_FAILURE);
    }
    glfwMakeContextCurrent(this->window);
    glfwSetWindowUserPointer(this->window, this);

    if (engine::getSettingsLoader()->hasValue("engine", "iconPath")) {
        std::string path{};
        engine::getSettingsLoader()->getValue("engine", "iconPath", &path);
        this->setIcon(path);
    } else {
        chiraLogger::log(WARN, "ChiraEngine", "You should not unset the iconPath property unless you are a trained professional!");
    }

#if DEBUG
    int major, minor, rev;
    glfwGetVersion(&major, &minor, &rev);
    chiraLogger::log(INFO, "GLFW", "Using GLFW v" + std::to_string(major) + "." + std::to_string(minor) + "." + std::to_string(rev));
#endif

    if (!gladLoadGL(glfwGetProcAddress)) {
        chiraLogger::log(ERR, "OpenGL", "OpenGL 3.3 Core must be available to run this program");
        glfwTerminate();
        exit(EXIT_FAILURE);
    }

#if DEBUG
    int vertexAttributes, textureUnits;
    glGetIntegerv(GL_MAX_VERTEX_ATTRIBS, &vertexAttributes);
    glGetIntegerv(GL_MAX_TEXTURE_IMAGE_UNITS, &textureUnits);
    chiraLogger::log(INFO, "OpenGL", "Maximum number of vertex attributes is " + std::to_string(vertexAttributes));
    chiraLogger::log(INFO, "OpenGL", "Maximum number of texture units is " + std::to_string(textureUnits));
#endif

    int width, height;
    glfwGetFramebufferSize(this->window, &width, &height);
    glViewport(0, 0, width, height);
    glfwSetFramebufferSizeCallback(this->window, this->framebufferSizeCallback);
    engine::setBackgroundColor(0.0f, 0.0f, 0.0f, 1.0f);
    glEnable(GL_DEPTH_TEST);
    glfwSwapInterval(1);

    glfwSetInputMode(this->window, GLFW_STICKY_KEYS, GLFW_TRUE);
    glfwSetInputMode(this->window, GLFW_STICKY_MOUSE_BUTTONS, GLFW_TRUE);
    bool rawMouseMotion = false;
    engine::getSettingsLoader()->getValue("input", "rawMouseMotion", &rawMouseMotion);
    if (glfwRawMouseMotionSupported() && rawMouseMotion) {
        glfwSetInputMode(this->window, GLFW_RAW_MOUSE_MOTION, GLFW_TRUE);
    }
    glfwSetKeyCallback(this->window, keyboardCallback);
    glfwSetMouseButtonCallback(window, mouseButtonCallback);
    glfwSetCursorPosCallback(this->window, mouseMovementCallback);
    glfwSetScrollCallback(this->window, mouseScrollCallback);

#if DEBUG
    IMGUI_CHECKVERSION();
#endif
    ImGui::CreateContext();
    ImGuiIO& io = ImGui::GetIO(); (void) io;
    ImGui::StyleColorsDark();
    ImGui_ImplGlfw_InitForOpenGL(this->window, true);
    ImGui_ImplOpenGL3_Init("#version 330 core");
    chiraLogger::log(INFO, "ImGUI", "ImGUI loaded successfully");

    bool openalEnabled = true;
    engine::getSettingsLoader()->getValue("scripting", "angelscript", &openalEnabled);
    if (openalEnabled) {
        this->setSoundManager(new alSoundManager{});
    }
    this->soundManager->init();

    if (engine::getSettingsLoader()->hasValue("engine", "maxPointLights")) {
        int maxLights;
<<<<<<< HEAD
        this->settingsLoader->getValue("engine", "maxPointLights", &maxLights);
        shaderResource::addPreprocessorSymbol("MAX_POINT_LIGHTS", std::to_string(maxLights));
=======
        engine::getSettingsLoader()->getValue("engine", "maxPointLights", &maxLights);
        shaderFile::addPreprocessorSymbol("MAX_POINT_LIGHTS", std::to_string(maxLights));
>>>>>>> 9375e2ac
    }
    if (engine::getSettingsLoader()->hasValue("engine", "maxPointLights")) {
        int maxLights;
<<<<<<< HEAD
        this->settingsLoader->getValue("engine", "maxDirectionalLights", &maxLights);
        shaderResource::addPreprocessorSymbol("MAX_DIRECTIONAL_LIGHTS", std::to_string(maxLights));
=======
        engine::getSettingsLoader()->getValue("engine", "maxDirectionalLights", &maxLights);
        shaderFile::addPreprocessorSymbol("MAX_DIRECTIONAL_LIGHTS", std::to_string(maxLights));
>>>>>>> 9375e2ac
    }
    if (engine::getSettingsLoader()->hasValue("engine", "maxSpotLights")) {
        int maxLights;
<<<<<<< HEAD
        this->settingsLoader->getValue("engine", "maxSpotLights", &maxLights);
        shaderResource::addPreprocessorSymbol("MAX_SPOT_LIGHTS", std::to_string(maxLights));
=======
        engine::getSettingsLoader()->getValue("engine", "maxSpotLights", &maxLights);
        shaderFile::addPreprocessorSymbol("MAX_SPOT_LIGHTS", std::to_string(maxLights));
    }
    for (const auto& [name, object] : engine::shaders) {
        object->compile();
    }

    for (const auto& [name, object] : engine::textures) {
        object->compile();
    }
    for (const auto& [name, object] : engine::materials) {
        object->compile();
>>>>>>> 9375e2ac
    }

    this->callRegisteredFunctions(&(this->initFunctions));

    for (const auto& [name, scriptProvider] : this->scriptProviders) {
        scriptProvider->initProvider();

        if (name == "angelscript") {
            auto* angel = (angelscriptProvider*) scriptProvider.get();

            angel->registerGlobalFunction(engine::setBackgroundColor, "setBackgroundColor");

            angel->asEngine->RegisterGlobalFunction("void captureMouse(bool)", asMETHOD(engine, captureMouse), asCALL_THISCALL_ASGLOBAL, this);
            angel->asEngine->RegisterGlobalFunction("bool isMouseCaptured()", asMETHOD(engine, isMouseCaptured), asCALL_THISCALL_ASGLOBAL, this);
            angel->asEngine->RegisterGlobalFunction("void showConsole(bool)", asMETHOD(engine, showConsole), asCALL_THISCALL_ASGLOBAL, this);
        }

        scriptProvider->initScripts();
    }
}

void engine::run() {
    this->lastTime = this->currentTime;
    this->currentTime = glfwGetTime();

    while (!glfwWindowShouldClose(this->window)) {
        glClear(GL_COLOR_BUFFER_BIT | GL_DEPTH_BUFFER_BIT);
        this->render();
        this->soundManager->setListenerPosition(this->getWorld()->getCamera()->getPosition());
        this->soundManager->setListenerRotation(this->getWorld()->getCamera()->getRotation(), this->getWorld()->getCamera()->getUpVector());
        this->soundManager->update();
        glfwSwapBuffers(this->window);
        glfwPollEvents();
        this->keyboardRepeatingCallback();
        this->mouseButtonRepeatingCallback();
        if (discordRichPresence::initialized()) {
            discordRichPresence::updatePresence();
        }
    }

    this->stop();
}

void engine::render() {
    this->lastTime = this->currentTime;
    this->currentTime = glfwGetTime();
    /* todo: set shader globals (setProjection and setMatrix callback?)
    for (const auto& [name, shader] : engine::shaders) {
        shader->setUniform("p", this->getWorld()->getCamera()->getProjectionMatrix());
        shader->setUniform("v", this->getWorld()->getCamera()->getViewMatrix());
    }
    */

    ImGui_ImplOpenGL3_NewFrame();
    ImGui_ImplGlfw_NewFrame();
    ImGui::NewFrame();

    callRegisteredFunctions(&(this->renderFunctions));

#if DEBUG
    if (this->getConsole()->getEnabled()) {
        this->getConsole()->render();
    }
#endif

    for (const auto& [name, scriptProvider] : this->scriptProviders) {
        scriptProvider->render(this->getDeltaTime());
    }

    this->worldPtr->render();

    ImGui::Render();
    ImGui_ImplOpenGL3_RenderDrawData(ImGui::GetDrawData());
}

void engine::stop() {
    chiraLogger::log(INFO_IMPORTANT, "ChiraEngine", "Gracefully exiting...");

    for (const auto& [name, scriptProvider] : this->scriptProviders) {
        scriptProvider->stop();
    }

    if (discordRichPresence::initialized()) {
        discordRichPresence::shutdown();
    }

    callRegisteredFunctions(&(this->stopFunctions));

    this->soundManager->stop();

    ImGui_ImplOpenGL3_Shutdown();
    ImGui_ImplGlfw_Shutdown();
    ImGui::DestroyContext();

    glfwDestroyWindow(this->window);
    glfwTerminate();
    exit(EXIT_SUCCESS);
}

void engine::setBackgroundColor(float r, float g, float b, float a) {
    glClearColor(r, g, b, a);
}

void engine::addKeybind(const keybind& keybind) {
    this->keybinds.push_back(keybind);
}

std::vector<keybind>* engine::getKeybinds() {
    return &(this->keybinds);
}

void engine::addMousebind(const mousebind& mousebind) {
    this->mousebinds.push_back(mousebind);
}

std::vector<mousebind>* engine::getMousebinds() {
    return &(this->mousebinds);
}

<<<<<<< HEAD
=======
void engine::addShader(const std::string& name, shader* s) {
    engine::shaders.insert(std::make_pair(name, s));
}

shader* engine::getShader(const std::string& name) {
    if (engine::shaders.count(name) == 0) {
        chiraLogger::log(ERR, "engine::getShader", "Shader " + name + " is not recognized, check that you registered it properly");
    }
    return engine::shaders.at(name).get();
}

void engine::addTexture(const std::string& name, texture* t) {
    engine::textures.insert(std::make_pair(name, t));
}

texture* engine::getTexture(const std::string& name) {
    if (engine::textures.count(name) == 0) {
        chiraLogger::log(ERR, "engine::getTexture", "Texture " + name + " is not recognized, check that you registered it properly");
    }
    return engine::textures.at(name).get();
}

void engine::addMesh(const std::string& name, mesh* m) {
    engine::meshes.insert(std::make_pair(name, m));
}

mesh* engine::getMesh(const std::string& name) {
    if (engine::meshes.count(name) == 0) {
        chiraLogger::log(ERR, "engine::getMesh", "Mesh " + name + " is not recognized, check that you registered it properly");
    }
    return engine::meshes.at(name).get();
}

void engine::addMaterial(const std::string& name, abstractMaterial* m) {
    engine::materials.insert(std::make_pair(name, m));
}

abstractMaterial* engine::getMaterial(const std::string& name) {
    if (engine::materials.count(name) == 0) {
        chiraLogger::log(ERR, "engine::getMaterial", "Material " + name + " is not recognized, check that you registered it properly");
    }
    return engine::materials.at(name).get();
}

>>>>>>> 9375e2ac
void engine::addScriptProvider(const std::string& name, abstractScriptProvider* scriptProvider) {
    this->scriptProviders.insert(std::make_pair(name, scriptProvider));
}

abstractScriptProvider* engine::getScriptProvider(const std::string& name) {
    if (this->scriptProviders.count(name) == 0) {
        chiraLogger::log(ERR, "engine::getScriptProvider", "Script provider " + name + " is not recognized, check that you registered it properly");
    }
    return this->scriptProviders.at(name).get();
}

void engine::setSoundManager(abstractSoundManager* newSoundManager) {
    this->soundManager.reset(newSoundManager);
}

abstractSoundManager* engine::getSoundManager() {
    if (!this->soundManager) {
        chiraLogger::log(WARN, "engine::getSoundManager", "Must set sound manager in engine::setSoundManager for this call to function");
        return nullptr;
    }
    return this->soundManager.get();
}

void engine::addInitFunction(const std::function<void(engine*)>& init) {
    this->initFunctions.push_back(init);
}

void engine::addRenderFunction(const std::function<void(engine*)>& render) {
    this->renderFunctions.push_back(render);
}

void engine::addStopFunction(const std::function<void(engine*)>& stop) {
    this->stopFunctions.push_back(stop);
}

abstractSettingsLoader* engine::getSettingsLoader() {
    if (!engine::settingsLoader) {
        chiraLogger::log(WARN, "engine::getSettingsLoader", "Must set settings loader in engine::setSettingsLoader for this call to function");
        return nullptr;
    }
    return engine::settingsLoader.get();
}

void engine::setSettingsLoader(abstractSettingsLoader* newSettingsLoader) {
    engine::settingsLoader.reset(newSettingsLoader);
    engine::setSettingsLoaderDefaults();
}

world* engine::getWorld() {
    if (!this->worldPtr) {
        chiraLogger::log(WARN, "engine::getWorld", "Must set world in engine::setWorld for this call to function");
        return nullptr;
    }
    return this->worldPtr.get();
}

void engine::setWorld(class world* newWorld) {
    this->worldPtr.reset(newWorld);
}

void engine::setSettingsLoaderDefaults() {
    engine::settingsLoader->load();
    engine::settingsLoader->addCategory("engine");
    engine::settingsLoader->setValue("engine", "iconPath", std::string("ui/icon.png"), false, false);
    engine::settingsLoader->setValue("engine", "title", std::string("ChiraEngine"), false, false);
    engine::settingsLoader->setValue("engine", "consoleColoredText", true, false, false);
    engine::settingsLoader->setValue("engine", "maxPointLights", 64, false, false);
    engine::settingsLoader->setValue("engine", "maxDirectionalLights", 4, false, false);
    engine::settingsLoader->setValue("engine", "maxSpotLights", 4, false, false);
    engine::settingsLoader->addCategory("audio");
    engine::settingsLoader->setValue("audio", "openal", true, false, false);
    engine::settingsLoader->addCategory("input");
    engine::settingsLoader->setValue("input", "rawMouseMotion", true, false, false);
    engine::settingsLoader->setValue("input", "invertYAxis", false, false, false);
    engine::settingsLoader->addCategory("graphics");
    engine::settingsLoader->setValue("graphics", "windowWidth", 1600, false, false);
    engine::settingsLoader->setValue("graphics", "windowHeight", 900, false, false);
    engine::settingsLoader->setValue("graphics", "fullscreen", false, false, false);
    engine::settingsLoader->addCategory("scripting");
    engine::settingsLoader->setValue("scripting", "angelscript", true, false, false);
    engine::settingsLoader->save();
}

void engine::callRegisteredFunctions(const std::vector<std::function<void(engine*)>>* list) {
    for (const std::function<void(engine*)>& func : *list) {
        func(this);
    }
}

const GLFWwindow* engine::getWindow() const {
    return this->window;
}

bool engine::isStarted() const {
    return this->started;
}

double engine::getDeltaTime() const {
    return this->currentTime - this->lastTime;
}

void engine::setIcon(const std::string& iconPath) {
#if DEBUG
    assert(this->started);
#endif
    GLFWimage images[1];
    int width, height, bitsPerPixel;
    image icon(virtualFileSystem::getTexturePath(iconPath), &width, &height, &bitsPerPixel, 4, false);
#if DEBUG
    assert(icon.getData());
#endif
    images[0].width = width;
    images[0].height = height;
    images[0].pixels = icon.getData();
    glfwSetWindowIcon(this->window, 1, images);
}

void engine::captureMouse(bool capture) {
    this->mouseCaptured = capture;
    if (capture) {
        glfwSetInputMode(this->window, GLFW_CURSOR, GLFW_CURSOR_DISABLED);
        ImGui::GetIO().ConfigFlags |= ImGuiConfigFlags_NoMouse;
    } else {
        glfwSetInputMode(this->window, GLFW_CURSOR, GLFW_CURSOR_NORMAL);
        ImGui::GetIO().ConfigFlags &= ~ImGuiConfigFlags_NoMouse;
    }
}

bool engine::isMouseCaptured() const {
    return this->mouseCaptured;
}

void engine::showConsole(bool shouldShow) {
    this->getConsole()->setEnabled(shouldShow);
}

console* engine::getConsole() {
    return &(this->consoleUI);
}<|MERGE_RESOLUTION|>--- conflicted
+++ resolved
@@ -25,12 +25,8 @@
     FreeConsole();
 #endif
 #endif
-<<<<<<< HEAD
-    this->setSettingsLoader(new jsonSettingsLoader(configPath));
-=======
     virtualFileSystem::addResourceDirectory(ENGINE_FILESYSTEM_PREFIX);
     engine::setSettingsLoader(new jsonSettingsLoader(configPath));
->>>>>>> 9375e2ac
     this->lastTime = 0;
     this->currentTime = 0;
     this->lastMouseX = -1;
@@ -225,43 +221,18 @@
 
     if (engine::getSettingsLoader()->hasValue("engine", "maxPointLights")) {
         int maxLights;
-<<<<<<< HEAD
-        this->settingsLoader->getValue("engine", "maxPointLights", &maxLights);
+        engine::getSettingsLoader()->getValue("engine", "maxPointLights", &maxLights);
         shaderResource::addPreprocessorSymbol("MAX_POINT_LIGHTS", std::to_string(maxLights));
-=======
-        engine::getSettingsLoader()->getValue("engine", "maxPointLights", &maxLights);
-        shaderFile::addPreprocessorSymbol("MAX_POINT_LIGHTS", std::to_string(maxLights));
->>>>>>> 9375e2ac
     }
     if (engine::getSettingsLoader()->hasValue("engine", "maxPointLights")) {
         int maxLights;
-<<<<<<< HEAD
-        this->settingsLoader->getValue("engine", "maxDirectionalLights", &maxLights);
+        engine::getSettingsLoader()->getValue("engine", "maxDirectionalLights", &maxLights);
         shaderResource::addPreprocessorSymbol("MAX_DIRECTIONAL_LIGHTS", std::to_string(maxLights));
-=======
-        engine::getSettingsLoader()->getValue("engine", "maxDirectionalLights", &maxLights);
-        shaderFile::addPreprocessorSymbol("MAX_DIRECTIONAL_LIGHTS", std::to_string(maxLights));
->>>>>>> 9375e2ac
     }
     if (engine::getSettingsLoader()->hasValue("engine", "maxSpotLights")) {
         int maxLights;
-<<<<<<< HEAD
-        this->settingsLoader->getValue("engine", "maxSpotLights", &maxLights);
+        engine::getSettingsLoader()->getValue("engine", "maxSpotLights", &maxLights);
         shaderResource::addPreprocessorSymbol("MAX_SPOT_LIGHTS", std::to_string(maxLights));
-=======
-        engine::getSettingsLoader()->getValue("engine", "maxSpotLights", &maxLights);
-        shaderFile::addPreprocessorSymbol("MAX_SPOT_LIGHTS", std::to_string(maxLights));
-    }
-    for (const auto& [name, object] : engine::shaders) {
-        object->compile();
-    }
-
-    for (const auto& [name, object] : engine::textures) {
-        object->compile();
-    }
-    for (const auto& [name, object] : engine::materials) {
-        object->compile();
->>>>>>> 9375e2ac
     }
 
     this->callRegisteredFunctions(&(this->initFunctions));
@@ -381,53 +352,6 @@
     return &(this->mousebinds);
 }
 
-<<<<<<< HEAD
-=======
-void engine::addShader(const std::string& name, shader* s) {
-    engine::shaders.insert(std::make_pair(name, s));
-}
-
-shader* engine::getShader(const std::string& name) {
-    if (engine::shaders.count(name) == 0) {
-        chiraLogger::log(ERR, "engine::getShader", "Shader " + name + " is not recognized, check that you registered it properly");
-    }
-    return engine::shaders.at(name).get();
-}
-
-void engine::addTexture(const std::string& name, texture* t) {
-    engine::textures.insert(std::make_pair(name, t));
-}
-
-texture* engine::getTexture(const std::string& name) {
-    if (engine::textures.count(name) == 0) {
-        chiraLogger::log(ERR, "engine::getTexture", "Texture " + name + " is not recognized, check that you registered it properly");
-    }
-    return engine::textures.at(name).get();
-}
-
-void engine::addMesh(const std::string& name, mesh* m) {
-    engine::meshes.insert(std::make_pair(name, m));
-}
-
-mesh* engine::getMesh(const std::string& name) {
-    if (engine::meshes.count(name) == 0) {
-        chiraLogger::log(ERR, "engine::getMesh", "Mesh " + name + " is not recognized, check that you registered it properly");
-    }
-    return engine::meshes.at(name).get();
-}
-
-void engine::addMaterial(const std::string& name, abstractMaterial* m) {
-    engine::materials.insert(std::make_pair(name, m));
-}
-
-abstractMaterial* engine::getMaterial(const std::string& name) {
-    if (engine::materials.count(name) == 0) {
-        chiraLogger::log(ERR, "engine::getMaterial", "Material " + name + " is not recognized, check that you registered it properly");
-    }
-    return engine::materials.at(name).get();
-}
-
->>>>>>> 9375e2ac
 void engine::addScriptProvider(const std::string& name, abstractScriptProvider* scriptProvider) {
     this->scriptProviders.insert(std::make_pair(name, scriptProvider));
 }
