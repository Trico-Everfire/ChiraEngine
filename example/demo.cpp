--- conflicted
+++ resolved
@@ -15,14 +15,9 @@
     virtualFileSystem::addResourceDirectory(ENGINE_FILESYSTEM_PREFIX);
     virtualFileSystem::addResourceDirectory("resources/demo/");
 
-<<<<<<< HEAD
     mesh::addMeshLoader("obj", new objMeshLoader{});
 
-    engine.getSettingsLoader()->setValue("engine", "title", std::string("Demo Window"), true, true);
-=======
-    objMeshLoader objMeshLoader;
     engine::getSettingsLoader()->setValue("engine", "title", std::string("Demo Window"), true, true);
->>>>>>> 9375e2ac
 
     engine.addKeybind(keybind(GLFW_KEY_ESCAPE, GLFW_PRESS, [](class engine* e) {
         e->stop();
